--- conflicted
+++ resolved
@@ -1,7 +1,6 @@
 #pragma once
 
 #include <condition_variable>
-#include <cstdlib>
 #include <type_traits>
 #include <utility>
 
@@ -391,7 +390,7 @@
       // leads to a silent synchronization/correctness issue. However, as this
       // might worsen perf in CPU-only cases, we should only do so after careful
       // benchmarks.
-      if (impl_.type() != c10::kCPU || alwaysExtractDataPtrs()) {
+      if (impl_.type() != c10::kCPU) {
         actualDataPtrs =
             data_ptrs.has_value() ? std::move(*data_ptrs) : extractDataPtrs(value);
         usedDevices = getDevicesOfDataPtrs(impl_, actualDataPtrs);
@@ -519,7 +518,6 @@
    */
   template <typename T>
   c10::intrusive_ptr<Future> then(T callback, TypePtr type) {
-<<<<<<< HEAD
     using IValueWithDataPtrs = std::
         tuple<IValue, std::vector<std::reference_wrapper<const at::DataPtr>>>;
 #if __cpp_lib_is_invocable >= 201703
@@ -559,45 +557,6 @@
     static_assert(
         std::is_invocable_r<c10::intrusive_ptr<Future>, T, Future&>::value,
         "The callback must have signature c10::intrusive_ptr<Future>(Future&)");
-=======
-#if __cpp_lib_is_invocable >= 201703
-    static_assert(
-        std::is_invocable_r<IValue, T, Future&>::value,
-        "The callback must have signature IValue(Future&)");
->>>>>>> 6d45d7a6
-#endif
-    auto childFut = createInstance(std::move(type));
-    addCallback(
-        [childFut, cb = std::move(callback)](Future& parentFut) mutable {
-<<<<<<< HEAD
-          c10::intrusive_ptr<Future> intermediateFut;
-=======
->>>>>>> 6d45d7a6
-          try {
-            intermediateFut = cb(parentFut);
-          } catch (std::exception&) {
-            childFut->setError(std::current_exception());
-            return;
-          }
-          intermediateFut->addCallback(
-              [childFut = std::move(childFut)](Future& intermediateFut) {
-                if (intermediateFut.hasError()) {
-                  childFut->setError(intermediateFut.exception_ptr());
-                } else {
-                  childFut->markCompleted(
-                      intermediateFut.value(), intermediateFut.dataPtrs());
-                }
-              });
-        });
-    return childFut;
-  }
-
-  template <typename T>
-  c10::intrusive_ptr<Future> thenAsync(T callback, TypePtr type) {
-#if __cpp_lib_is_invocable >= 201703
-    static_assert(
-        std::is_invocable_r<c10::intrusive_ptr<Future>, T, Future&>::value,
-        "The callback must have signature c10::intrusive_ptr<Future>(Future&)");
 #endif
     auto childFut = createInstance(std::move(type));
     addCallback(
@@ -707,17 +666,6 @@
             data_ptr, impl_.getStream(data_ptr.device()));
       }
     }
-  }
-
-  static bool alwaysExtractDataPtrs() {
-    // This is used by tests (or during debugging) to force Future to always
-    // inspect the value it holds to ensure it doesn't contain unexpected
-    // devices. This is very helpful to detect missing CUDA synchronization.
-    static bool shouldExtract = []() {
-      char* envVar = std::getenv("PYTORCH_FUTURE_ALWAYS_EXTRACT_DATAPTRS");
-      return envVar != nullptr;
-    }();
-    return shouldExtract;
   }
 
   void setErrorInternal(
