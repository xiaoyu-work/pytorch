--- conflicted
+++ resolved
@@ -1553,12 +1553,8 @@
     const Tensor& input, TensorList hx,
     const Tensor& w_ih, const Tensor& w_hh, const c10::optional<Tensor>& b_ih_opt, const c10::optional<Tensor>& b_hh_opt) {
   // See [Note: hacky wrapper removal for optional tensor]
-<<<<<<< HEAD
-  const Tensor& b_ih = c10::value_or_else(b_ih_opt, [] {return Tensor();});
-=======
   c10::MaybeOwned<Tensor> b_ih_maybe_owned = at::borrow_from_optional_tensor(b_ih_opt);
   const Tensor& b_ih = *b_ih_maybe_owned;
->>>>>>> 98fcdb80
   const Tensor& b_hh = c10::value_or_else(b_hh_opt, [] {return Tensor();});
 
   TORCH_CHECK(hx.size() == 2, "lstm_cell expects two hidden states");
@@ -1577,12 +1573,8 @@
     const Tensor& cx,
     const Tensor& cy) {
   // See [Note: hacky wrapper removal for optional tensor]
-<<<<<<< HEAD
-  const Tensor& grad_hy = c10::value_or_else(grad_hy_opt, [] {return Tensor();});
-=======
   c10::MaybeOwned<Tensor> grad_hy_maybe_owned = at::borrow_from_optional_tensor(grad_hy_opt);
   const Tensor& grad_hy = *grad_hy_maybe_owned;
->>>>>>> 98fcdb80
   const Tensor& grad_cy = c10::value_or_else(grad_cy_opt, [] {return Tensor();});
   const Tensor& input_bias = c10::value_or_else(input_bias_opt, [] {return Tensor();});
   const Tensor& hidden_bias = c10::value_or_else(hidden_bias_opt, [] {return Tensor();});
@@ -1635,12 +1627,8 @@
     const Tensor& hidden_gates,
     const Tensor& hx, const c10::optional<Tensor>& input_bias_opt, const c10::optional<Tensor>& hidden_bias_opt){
   // See [Note: hacky wrapper removal for optional tensor]
-<<<<<<< HEAD
-  const Tensor& input_bias = c10::value_or_else(input_bias_opt, [] {return Tensor();});
-=======
   c10::MaybeOwned<Tensor> input_bias_maybe_owned = at::borrow_from_optional_tensor(input_bias_opt);
   const Tensor& input_bias = *input_bias_maybe_owned;
->>>>>>> 98fcdb80
   const Tensor& hidden_bias = c10::value_or_else(hidden_bias_opt, [] {return Tensor();});
 
   Tensor in_g = input_gates;
@@ -1679,12 +1667,8 @@
     const Tensor& input, const Tensor& hx,
     const Tensor& w_ih, const Tensor& w_hh, const c10::optional<Tensor>& b_ih_opt, const c10::optional<Tensor>& b_hh_opt) {
   // See [Note: hacky wrapper removal for optional tensor]
-<<<<<<< HEAD
-  const Tensor& b_ih = c10::value_or_else(b_ih_opt, [] {return Tensor();});
-=======
   c10::MaybeOwned<Tensor> b_ih_maybe_owned = at::borrow_from_optional_tensor(b_ih_opt);
   const Tensor& b_ih = *b_ih_maybe_owned;
->>>>>>> 98fcdb80
   const Tensor& b_hh = c10::value_or_else(b_hh_opt, [] {return Tensor();});
 
   check_rnn_cell_forward_input(input, w_ih.size(1));
@@ -1697,12 +1681,8 @@
     const Tensor& input, const Tensor& hx,
     const Tensor& w_ih, const Tensor& w_hh, const c10::optional<Tensor>& b_ih_opt, const c10::optional<Tensor>& b_hh_opt) {
   // See [Note: hacky wrapper removal for optional tensor]
-<<<<<<< HEAD
-  const Tensor& b_ih = c10::value_or_else(b_ih_opt, [] {return Tensor();});
-=======
   c10::MaybeOwned<Tensor> b_ih_maybe_owned = at::borrow_from_optional_tensor(b_ih_opt);
   const Tensor& b_ih = *b_ih_maybe_owned;
->>>>>>> 98fcdb80
   const Tensor& b_hh = c10::value_or_else(b_hh_opt, [] {return Tensor();});
 
   static at::Tensor undefined;
@@ -1715,12 +1695,8 @@
     const Tensor& input, const Tensor& hx,
     const Tensor& w_ih, const Tensor& w_hh, const c10::optional<Tensor>& b_ih_opt, const c10::optional<Tensor>& b_hh_opt) {
   // See [Note: hacky wrapper removal for optional tensor]
-<<<<<<< HEAD
-  const Tensor& b_ih = c10::value_or_else(b_ih_opt, [] {return Tensor();});
-=======
   c10::MaybeOwned<Tensor> b_ih_maybe_owned = at::borrow_from_optional_tensor(b_ih_opt);
   const Tensor& b_ih = *b_ih_maybe_owned;
->>>>>>> 98fcdb80
   const Tensor& b_hh = c10::value_or_else(b_hh_opt, [] {return Tensor();});
 
   static at::Tensor undefined;
