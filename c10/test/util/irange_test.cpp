--- conflicted
+++ resolved
@@ -37,23 +37,12 @@
 }
 
 // NOLINTNEXTLINE(cppcoreguidelines-avoid-non-const-global-variables)
-<<<<<<< HEAD
-TEST(irange, empty_reverse_range_two_inputs){
-    std::vector<int> test_vec;
-    for(const auto i : c10::irange(3, -3)){
-        test_vec.push_back(i);
-        // NOLINTNEXTLINE(cppcoreguidelines-avoid-magic-numbers)
-        if(i>20){ //Cap the number of elements we add if something goes wrong
-            break;
-        }
-=======
 TEST(irange, empty_reverse_range_two_inputs) {
   std::vector<int> test_vec;
   for (const auto i : c10::irange(3, -3)) {
     test_vec.push_back(i);
     if (i > 20) { // Cap the number of elements we add if something goes wrong
       break;
->>>>>>> ea75b1ee
     }
   }
   const std::vector<int> correct = {};
@@ -61,23 +50,12 @@
 }
 
 // NOLINTNEXTLINE(cppcoreguidelines-avoid-non-const-global-variables)
-<<<<<<< HEAD
-TEST(irange, empty_reverse_range_one_input){
-    std::vector<int> test_vec;
-    for(const auto i : c10::irange(-3)){
-        test_vec.push_back(i);
-        // NOLINTNEXTLINE(cppcoreguidelines-avoid-magic-numbers)
-        if(i>20){ //Cap the number of elements we add if something goes wrong
-            break;
-        }
-=======
 TEST(irange, empty_reverse_range_one_input) {
   std::vector<int> test_vec;
   for (const auto i : c10::irange(-3)) {
     test_vec.push_back(i);
     if (i > 20) { // Cap the number of elements we add if something goes wrong
       break;
->>>>>>> ea75b1ee
     }
   }
   const std::vector<int> correct = {};
