--- conflicted
+++ resolved
@@ -9,12 +9,8 @@
 from sys import platform
 
 import torch
-<<<<<<< HEAD
-import torch.distributed as c10d
+import torch.distributed as dist
 import torch.distributed.rpc as rpc
-=======
-import torch.distributed as dist
->>>>>>> 7c3feac4
 
 if not dist.is_available():
     print("torch.distributed not available, skipping tests", file=sys.stderr)
@@ -185,8 +181,8 @@
         # Use noqa to silence flake8.
         # Need to store in an unused variable here to ensure the first
         # object is not destroyed before the second object is created.
-        store1 = c10d.TCPStore(addr, port, 1, True, multi_tenant=True)  # type: ignore[call-arg] # noqa: F841
-        store2 = c10d.TCPStore(addr, port, 1, True, multi_tenant=True)  # type: ignore[call-arg] # noqa: F841
+        store1 = dist.TCPStore(addr, port, 1, True, multi_tenant=True)  # type: ignore[call-arg] # noqa: F841
+        store2 = dist.TCPStore(addr, port, 1, True, multi_tenant=True)  # type: ignore[call-arg] # noqa: F841
 
     @skip_if_win32()
     def test_init_pg_and_rpc_with_same_socket(self):
