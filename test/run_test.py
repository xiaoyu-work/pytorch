--- conflicted
+++ resolved
@@ -151,9 +151,6 @@
     'distributed/pipeline/sync/test_transparency',
     'distributed/pipeline/sync/test_worker',
     'distributed/optim/test_zero_redundancy_optimizer',
-<<<<<<< HEAD
-    'distributed/_sharding_spec/test_sharding_spec',
-=======
     'distributed/elastic/timer/api_test',
     'distributed/elastic/timer/local_timer_example',
     'distributed/elastic/timer/local_timer_test',
@@ -162,7 +159,7 @@
     'distributed/elastic/utils/logging_test',
     'distributed/elastic/utils/util_test',
     'distributed/elastic/utils/distributed_test',
->>>>>>> 7d6ef1f0
+    'distributed/_sharding_spec/test_sharding_spec',
 ]
 
 # Tests need to be run with pytest.
