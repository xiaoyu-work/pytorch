# Template is at:    .github/templates/windows_ci_workflow.yml.j2
# Generation script: .github/scripts/generate_ci_workflows.py
name: Windows CI (!{{ build_environment }})

on:
{%- if on_pull_request %}
  pull_request:
{%- endif %}
  push:
    branches:
      - master
      - release/*
  workflow_dispatch:

env:
  BUILD_ENVIRONMENT: !{{ build_environment }}
  BUILD_WHEEL: 1
  CUDA_VERSION: "!{{ cuda_version }}"
  IN_CI: 1
  INSTALL_WINDOWS_SDK: 1
  JOB_BASE_NAME: test
  PYTHON_VERSION: "3.6"
  SCCACHE_BUCKET: "ossci-compiler-cache"
  TORCH_CUDA_ARCH_LIST: "5.2;7.5"
  VC_PRODUCT: "BuildTools"
  VC_VERSION: ""
  VC_YEAR: "2019"
{%- if cuda_version != "cpu" %}
  USE_CUDA: 1
{%- endif %}

concurrency:
  group: !{{ build_environment }}-${{ github.event.pull_request.number || github.sha }}
  cancel-in-progress: true

jobs:
  build:
    runs-on: "windows.4xlarge"
    steps:
      - name: Checkout PyTorch
        uses: actions/checkout@v2
      - name: Install Visual Studio 2019 toolchain
        shell: powershell
        run: |
          .\.circleci\scripts\vs_install.ps1
<<<<<<< HEAD
      - name: Install Windows 10 SDK
        shell: powershell
        run: |
          .\.github\scripts\install_windows_sdk.ps1
{%- if cuda_version != "cpu" %}
      - name: Install Cuda
        shell: bash
        run: |
          .circleci/scripts/windows_cuda_install.sh
      - name: Install Cudnn
        shell: bash
        run: |
          .circleci/scripts/windows_cudnn_install.sh
{%- endif %}
=======
>>>>>>> 2ce23136
      - name: Build
        shell: bash
        run: |
          .jenkins/pytorch/win-build.sh
      # Upload to github so that people can click and download artifacts
      - name: Upload artifacts to Github
        if: always()
        uses: actions/upload-artifact@v2
        # Don't fail on upload to GH since it's only for user convenience
        continue-on-error: true
        with:
          retention-days: 14
          if-no-files-found: error
          name: ${{ env.BUILD_ENVIRONMENT }}
          path: C:\w\build-results
      - name: Upload artifacts to s3
        if: always()
        uses: seemethere/upload-artifact-s3@9d7ceb0ab39c2c88d93ef7792b27425b27d59162
        with:
          retention-days: 14
          if-no-files-found: error
          name: ${{ env.BUILD_ENVIRONMENT }}
          path: C:\w\build-results

  test:
    runs-on: !{{ test_runner_type }}
    env:
      JOB_BASE_NAME: !{{ build_environment }}-test
    needs:
      - build
    steps:
      - name: Checkout PyTorch
        uses: actions/checkout@v2
      - name: Install Visual Studio 2019 toolchain
        shell: powershell
        run: |
          .\.circleci\scripts\vs_install.ps1
<<<<<<< HEAD
      - name: Install Windows 10 SDK
        shell: powershell
        run: |
          .\.github\scripts\install_windows_sdk.ps1
{%- if cuda_version != "cpu" %}
      - name: Install Cuda
        env:
          INSTALL_DISPLAY_DRIVER: 1
        shell: bash
        run: |
          .circleci/scripts/windows_cuda_install.sh
      - name: Install Cudnn
        shell: bash
        run: |
          .circleci/scripts/windows_cudnn_install.sh
{%- endif %}
=======
>>>>>>> 2ce23136
      - uses: seemethere/download-artifact-s3@0504774707cbc8603d7dca922e8026eb8bf3b47b
        name: Download PyTorch Build Artifacts
        with:
          name: ${{ env.BUILD_ENVIRONMENT }}
          path: C:\${{ github.run_id }}\build-results
      - name: Check build-results folder
        shell: powershell
        run: |
          tree /F C:\$Env:GITHUB_RUN_ID\build-results
      # Needed for coverage in win-test.sh
      - uses: actions/setup-python@v2
        name: Setup Python3
        with:
          python-version: '3.x'
      - name: Run test scripts
        shell: bash
        env:
          PYTORCH_FINAL_PACKAGE_DIR: /c/${{ github.run_id }}/build-results/
        run: |
            .jenkins/pytorch/win-test.sh
      - uses: actions/upload-artifact@v2
        name: Store PyTorch Test Reports
        if: always()
        with:
          name: test-reports
          retention-days: 14
          if-no-files-found: error
          path:
            test/**/*.xml

  # this is a separate step from test because the log files from test are too
  # long: basically, GitHub tries to render all of the log files when you click
  # through an action causing extreme slowdown on actions that contain too many
  # logs (like test); we can always move it back to the other one, but it
  # doesn't create the best experience
  render_test_results:
    if: always()
    needs:
      - test
    runs-on: ubuntu-18.04
    # TODO: Make this into a composite step
    steps:
      - name: Checkout PyTorch
        uses: actions/checkout@v2
        with:
          # deep clone, to allow tools/print_test_stats.py to use Git commands
          fetch-depth: 0
      - uses: actions/download-artifact@v2
        name: Download PyTorch Test Reports
        with:
          name: test-reports
          path: test/test-reports
      - uses: actions/setup-python@v2
        with:
          python-version: 3.9
      - name: Install dependencies
        # boto3 version copied from .circleci/docker/common/install_conda.sh
        run: |
          pip install -r requirements.txt
          pip install boto3==1.16.34 junitparser rich
      - name: Output Test Results (Click Me)
        run: |
          python tools/render_junit.py test
      - name: Parse ref
        id: parse-ref
        run: .github/scripts/parse_ref.py
      - name: Display and upload test statistics (Click Me)
        # temporary hack: set CIRCLE_* vars, until we update
        # tools/print_test_stats.py to natively support GitHub Actions
        env:
          SCRIBE_GRAPHQL_ACCESS_TOKEN: ${{ secrets.SCRIBE_GRAPHQL_ACCESS_TOKEN }}
          AWS_ACCESS_KEY_ID: ${{ secrets.AWS_OSSCI_METRICS_ACCESS_KEY_ID }}
          AWS_SECRET_ACCESS_KEY: ${{ secrets.AWS_OSSCI_METRICS_SECRET_ACCESS_KEY }}
          CIRCLE_BRANCH: ${{ steps.parse-ref.outputs.branch }}
          CIRCLE_JOB: !{{ build_environment }}
          CIRCLE_PR_NUMBER: ${{ github.event.pull_request.number }}
          CIRCLE_SHA1: ${{ github.event.pull_request.head.sha || github.sha }}
          CIRCLE_TAG: ${{ steps.parse-ref.outputs.tag }}
          CIRCLE_WORKFLOW_ID: ${{ github.run_id }} # dunno if this corresponds
        run: |
          export PYTHONPATH=$PWD
          python tools/print_test_stats.py --upload-to-s3 --compare-with-s3 test<|MERGE_RESOLUTION|>--- conflicted
+++ resolved
@@ -43,7 +43,6 @@
         shell: powershell
         run: |
           .\.circleci\scripts\vs_install.ps1
-<<<<<<< HEAD
       - name: Install Windows 10 SDK
         shell: powershell
         run: |
@@ -58,8 +57,6 @@
         run: |
           .circleci/scripts/windows_cudnn_install.sh
 {%- endif %}
-=======
->>>>>>> 2ce23136
       - name: Build
         shell: bash
         run: |
@@ -97,11 +94,6 @@
         shell: powershell
         run: |
           .\.circleci\scripts\vs_install.ps1
-<<<<<<< HEAD
-      - name: Install Windows 10 SDK
-        shell: powershell
-        run: |
-          .\.github\scripts\install_windows_sdk.ps1
 {%- if cuda_version != "cpu" %}
       - name: Install Cuda
         env:
@@ -114,8 +106,6 @@
         run: |
           .circleci/scripts/windows_cudnn_install.sh
 {%- endif %}
-=======
->>>>>>> 2ce23136
       - uses: seemethere/download-artifact-s3@0504774707cbc8603d7dca922e8026eb8bf3b47b
         name: Download PyTorch Build Artifacts
         with:
