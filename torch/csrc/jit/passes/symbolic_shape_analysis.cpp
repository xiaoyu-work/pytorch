#include <ATen/core/interned_strings.h>
#include <c10/util/Exception.h>
#include <torch/csrc/jit/ir/alias_analysis.h>
#include <torch/csrc/jit/ir/constants.h>
#include <torch/csrc/jit/ir/ir.h>
#include <torch/csrc/jit/passes/common_subexpression_elimination.h>
#include <torch/csrc/jit/passes/constant_pooling.h>
#include <torch/csrc/jit/passes/constant_propagation.h>
#include <torch/csrc/jit/passes/dead_code_elimination.h>
#include <torch/csrc/jit/passes/loop_unrolling.h>
#include <torch/csrc/jit/passes/lower_tuples.h>
#include <torch/csrc/jit/passes/peephole.h>
#include <torch/csrc/jit/passes/remove_mutation.h>
#include <torch/csrc/jit/passes/symbolic_shape_analysis.h>
#include <torch/csrc/jit/runtime/exception_message.h>
#include <torch/csrc/utils/memory.h>
#include <memory>
#include <unordered_map>
#include <vector>

namespace torch {
namespace jit {

// TODO: better registration mechanism
std::mutex lock;
std::unordered_map<std::string, std::shared_ptr<Graph>> operator_functions;

c10::optional<size_t> normIndex(int64_t index, size_t len) {
  if (index < 0) {
    index = index + len;
  }
  if (index >= 0 && index < static_cast<int64_t>(len)) {
    return index;
  } else {
    return c10::nullopt;
  }
}

void replaceWithIValue(Value* v, IValue val) {
  WithInsertPoint guard(*v->node()->owningBlock()->nodes().begin());
  v->replaceAllUsesWith(v->owningGraph()->insertConstant(val));
}

// Symbolic Shape Analysis works through iteratively partially evaluating
// a TorchScript shape compute graph by inputting properties from input
// Tensors. We can substitute in properties like `len(x)` and `x[1]`
// if they are statically on the input Tensors. We can also use
// assertions like `assert len(x) == 4` in order to refine the input
// length and unroll loops over its elements. We iteratively optimize and
// substitute in properties until we are unable to make any further
// optimizations. Finally, we try to extract Tensor properties from the output.
// For instance `return [1, 2, inp[2] + 1, inp[3]]` we know that the ouptut
// will be length 4 with first two dimensions equal to 1 and 2.
// It is not implemented yet but in the future we will also be able to
// infer that the 4th dimension will have the same symbolic shape as inp[3]

struct SymbolicShapeAnalyzer {
  SymbolicShapeAnalyzer(Node* n, std::shared_ptr<Graph> shape_compute_graph)
      : graph_(shape_compute_graph->copy()), node_(n) {
    for (size_t i = 0; i < node_->inputs().size(); i++) {
      auto type = node_->input(i)->type();
      if (auto tt = type->castRaw<TensorType>()) {
        c10::SymbolicShape symbolic_shapes = tt->symbolic_sizes();
        if (symbolic_shapes.isComplete()) {
          replaceWithIValue(
              graph_->inputs().at(i), *tt->sizes().concrete_sizes());
          continue;
        }
        // we can
        if (symbolic_shapes.rank()) {
          node_input_tensor_indices.push_back(i);
        }
      } else if (
          type->cast<ListType>() &&
          type->cast<ListType>()->getElementType()->cast<TensorType>()) {
        TORCH_INTERNAL_ASSERT(false); // not handled yet
      } else {
        if (auto ival = toIValue(node_->input(i))) {
          replaceWithIValue(graph_->inputs().at(i), *ival);
        }
      }
    }
  }

  c10::SymbolicShape run() {
    // TODO: only run while the last iteration has made a change
<<<<<<< HEAD
    for (size_t i = 0; i < 6; i++) {
      // XXX: we cannot substitute symbolic dims before passes like constant
      // propagation, or we might inadvertently use them in arithmetic or
      // other operators
      substituteInputTensorProperties(/*substitute_symbolic_dims*/ false);
=======
    size_t num_optimization_iters = 6;
    for (size_t i = 0; i < num_optimization_iters; i++) {
      substituteInputTensorProperties();
>>>>>>> ccce2e36
      LowerSimpleTuples(graph_);
      RemoveListMutation(graph_);
      UnrollConstantLoops(graph_);
      ConstantPropagation(graph_);
      PeepholeOptimize(graph_);
      ConstantPropagation(graph_);
      EliminateCommonSubexpression(graph_);
    }
    substituteInputTensorProperties(/*substitute_symbolic_dims*/ true);
    // XXX: do not run any passes aftr we have substituted in symbolic dimension
    // value, we do it so they can be easily extracted into the output shape
    return extractOutputShape();
  }

 private:
<<<<<<< HEAD
  void substituteInputTensorProperties(bool substitute_symbolic_dims) {
    std::unordered_map<int64_t, std::vector<Value*>> symbolic_shape_map;

    for (auto tensor_index : tensor_indices) {
      auto tensor_value = node_->inputs().at(tensor_index);
      auto shape = tensor_value->type()->expect<TensorType>()->symbolic_sizes();
      if (!shape.rank().has_value()) {
        return;
      }

      for (const auto& use : graph_->inputs().at(tensor_index)->uses()) {
        // TODO: either decompose composite ops like slice or add handling here
        switch (use.user->kind()) {
          case aten::len: {
            size_t len = shape.rank().value();
            replaceWithIValue(use.user->output(), static_cast<int64_t>(len));
          } break;
          case aten::__getitem__: {
            auto index = constant_as<int64_t>(use.user->inputs().at(1));
            if (index) {
              auto norm_index = normIndex(*index, *shape.rank());
              if (norm_index &&
                  (shape[*norm_index].is_static() ||
                   substitute_symbolic_dims)) {
                replaceWithIValue(
                    use.user->output(), shape[*norm_index].value());
              } else if (norm_index) {
                int64_t symbolic_index = shape[*norm_index].value();
                if (!symbolic_shape_map.count(symbolic_index)) {
                  symbolic_shape_map[symbolic_index] = {};
                }
                symbolic_shape_map[symbolic_index].push_back(
                    use.user->output());
              }
            }
          }
        }
      }

      for (const auto& symbolic_set : symbolic_shape_map) {
        mergeSymbolicShapeSets(symbolic_set.second);
      }
    }
  }

  bool isDominatedBy(Node* node, Node* dominator) {
    while (node) {
      if (node->owningBlock() == dominator->owningBlock()) {
        return dominator->isBefore(node);
      }
      node = node->owningBlock()->owningNode();
=======
  void substituteInputTensorProperties() {
    for (auto index : node_input_tensor_indices) {
      substituteTensorProperties(index);
    }
  }

  void substituteTensorProperties(int64_t node_input_tensor_index) {
    auto node_tensor_index_value = node_->input(node_input_tensor_index);
    auto shape =
        node_tensor_index_value->type()->expect<TensorType>()->symbolic_sizes();
    if (!shape.rank().has_value()) {
      return;
>>>>>>> ccce2e36
    }
    return false;
  }

<<<<<<< HEAD
  void mergeSymbolicShapeSets(const std::vector<Value*>& symbolic_set) {
    // resolve all symbolic values to values which they are dominated by
    // there are ways to compute this more efficiently but typically number of
    // Values for each symbolic set is low and this is cheap to run
    for (size_t i = 0; i < symbolic_set.size(); ++i) {
      Value* v = symbolic_set[i];
      Value* dominating_value = v;
      for (size_t j = 0; j < symbolic_set.size(); ++j) {
        if (isDominatedBy(dominating_value->node(), symbolic_set[j]->node())) {
          dominating_value = symbolic_set[j];
=======
    for (const auto& use :
         graph_->inputs().at(node_input_tensor_index)->uses()) {
      // TODO: either decompose composite ops like slice or add handling here
      switch (use.user->kind()) {
        case aten::len: {
          size_t len = shape.rank().value();
          replaceWithIValue(use.user->output(), static_cast<int64_t>(len));
        } break;
        case aten::__getitem__: {
          auto index = constant_as<int64_t>(use.user->inputs().at(1));
          if (index) {
            auto norm_index = normIndex(*index, *shape.rank());
            // TODO: HANDLE non-static value (symbolic shape)
            if (norm_index && shape[*norm_index].is_static()) {
              replaceWithIValue(
                  use.user->output(), shape[*norm_index].static_size());
            }
          }
>>>>>>> ccce2e36
        }
      }
      if (dominating_value != v) {
        v->replaceAllUsesWith(dominating_value);
      }
    }
  }

  c10::SymbolicShape extractOutputShape() {
    TORCH_INTERNAL_ASSERT(graph_->outputs().size() == 1);
    auto output = graph_->outputs().at(0);
    TORCH_INTERNAL_ASSERT(
        output->type()->cast<ListType>() &&
        output->type()->cast<ListType>()->getElementType()->cast<IntType>());
    if (output->node()->kind() == prim::Constant) {
      auto int_list = toIValue(output)->toIntVector();
      return c10::SymbolicShape(int_list);
    }
    // If it is not a single list construct or constant, bail,
    // otherwise we cannot analyze its output and it might be modified
    if (output->node()->kind() != prim::ListConstruct ||
        output->uses().size() != 1) {
      return c10::SymbolicShape();
    }
    Node* list_construct = output->node();
    std::vector<c10::optional<int64_t>> output_shape;
    for (Value* input : list_construct->inputs()) {
      output_shape.push_back(constant_as<int64_t>(input));
    }
    return c10::SymbolicShape(output_shape);
  }

  // node input indices that are TensorType and we need to iteratively
  // substitute properties of. We only substitute properties
  // of TensorTypes with a fixed dimension but not a complete shape,
  // because a complete shape we can completely replace with a constant
  // and non-fixed dimensions we cannot reason about at all
  // TODO: might be cleaner to store as a pair of index -> symbolic shape
  // but there were weird lifetime issues
  std::vector<int64_t> node_input_tensor_indices;
  std::shared_ptr<Graph> graph_;
  Node* node_;
};

void PropagateShapesWithShapeFunction(
    Node* n,
    std::shared_ptr<Graph>& shape_compute_graph) {
  c10::SymbolicShape out = SymbolicShapeAnalyzer(n, shape_compute_graph).run();
  n->output()->setType(
      n->output()->type()->expect<TensorType>()->withSymbolicShapes(out));
}

void RegisterOperatorShapeFunction(Node* n, std::shared_ptr<Graph>& graph) {
  std::lock_guard<std::mutex> guard(lock);
  if (!n->maybeSchema()) {
    return;
  }
  if (operator_functions.count(toString(n->schema()))) {
    return;
  }
  operator_functions[toString(n->schema())] = graph;
}

void PropagateShapesOnGraph(std::shared_ptr<Graph>& graph) {
  std::lock_guard<std::mutex> guard(lock);
  for (Node* n : graph->nodes()) {
    if (n->maybeSchema()) {
      if (operator_functions.count(toString(n->schema()))) {
        PropagateShapesWithShapeFunction(
            n, operator_functions[toString(n->schema())]);
      }
    }
  }
}

} // namespace jit
} // namespace torch<|MERGE_RESOLUTION|>--- conflicted
+++ resolved
@@ -18,6 +18,23 @@
 #include <unordered_map>
 #include <vector>
 
+/*
+XXX: this is stil in prototype phase and has much work left to do, including but
+not limited to:
+- Bind shape functions for operators in C+
+- Make classes of operators share the same shape function (e.g. pointwise,
+broadcast two inputs)
+- Refactor APIs
+- Only iteratively optimize shape function while a change has been made
+- Add decent coverage of common ops
+- Add shape analysis pass on Graph that handles Ifs and Loops
+- Allow concurrent reads to the operator map
+- Successive applications of same inputs to same shape function (e.g. series of
+pointwise ops)
+- Better support for Symbolic Shapes (additional optimizations, etc)
+- Supporting returning partially evaluated shape compute graph
+*/
+
 namespace torch {
 namespace jit {
 
@@ -66,7 +83,7 @@
               graph_->inputs().at(i), *tt->sizes().concrete_sizes());
           continue;
         }
-        // we can
+        // we can't optimize a tensor without fixed rank
         if (symbolic_shapes.rank()) {
           node_input_tensor_indices.push_back(i);
         }
@@ -84,17 +101,12 @@
 
   c10::SymbolicShape run() {
     // TODO: only run while the last iteration has made a change
-<<<<<<< HEAD
-    for (size_t i = 0; i < 6; i++) {
+    size_t num_optimization_iters = 6;
+    for (size_t i = 0; i < num_optimization_iters; i++) {
       // XXX: we cannot substitute symbolic dims before passes like constant
       // propagation, or we might inadvertently use them in arithmetic or
       // other operators
       substituteInputTensorProperties(/*substitute_symbolic_dims*/ false);
-=======
-    size_t num_optimization_iters = 6;
-    for (size_t i = 0; i < num_optimization_iters; i++) {
-      substituteInputTensorProperties();
->>>>>>> ccce2e36
       LowerSimpleTuples(graph_);
       RemoveListMutation(graph_);
       UnrollConstantLoops(graph_);
@@ -110,38 +122,49 @@
   }
 
  private:
-<<<<<<< HEAD
   void substituteInputTensorProperties(bool substitute_symbolic_dims) {
+    // here we iteratively substitute properties of the node's input tensors
+    // into the shape compute graph. in addition to direct constants we can
+    // substituted, like len(inp) or inp[0] if the tensor has fixed dimension
+    // and static first dimension value, respectively, we also try resolve
+    // symbolic shapes of the same symbolic value to the same Value *
+    // in the shape compute graph. for the shape logic:
+    // dim1 = inp1[0], dim2 = inp2[0]
+    // return dim1 if dim2 == 1 else dim2
+    // if we see that inp1[0] and inp2[0] both have the same symbolic shape
+    // value on the Tensor input properties, than it is a valid transformation
+    // to replace dim2 with dim1 or vice versa. to do this we collect
+    // all Value * for a particular symbolic dimension value and then
+    // Value * with their dominator of the same symbolic dimension value
+    // in the example above, this allows us to infer that the output
+    // will be the symbolic dimension value of dim1
+
     std::unordered_map<int64_t, std::vector<Value*>> symbolic_shape_map;
 
-    for (auto tensor_index : tensor_indices) {
+    for (auto tensor_index : node_input_tensor_indices) {
       auto tensor_value = node_->inputs().at(tensor_index);
-      auto shape = tensor_value->type()->expect<TensorType>()->symbolic_sizes();
-      if (!shape.rank().has_value()) {
-        return;
-      }
+      auto tensor_shape =
+          tensor_value->type()->expect<TensorType>()->symbolic_sizes();
+      TORCH_INTERNAL_ASSERT(tensor_shape.rank().has_value());
 
       for (const auto& use : graph_->inputs().at(tensor_index)->uses()) {
         // TODO: either decompose composite ops like slice or add handling here
         switch (use.user->kind()) {
           case aten::len: {
-            size_t len = shape.rank().value();
+            size_t len = tensor_shape.rank().value();
             replaceWithIValue(use.user->output(), static_cast<int64_t>(len));
           } break;
           case aten::__getitem__: {
             auto index = constant_as<int64_t>(use.user->inputs().at(1));
             if (index) {
-              auto norm_index = normIndex(*index, *shape.rank());
+              auto norm_index = normIndex(*index, *tensor_shape.rank());
               if (norm_index &&
-                  (shape[*norm_index].is_static() ||
+                  (tensor_shape[*norm_index].is_static() ||
                    substitute_symbolic_dims)) {
                 replaceWithIValue(
-                    use.user->output(), shape[*norm_index].value());
+                    use.user->output(), tensor_shape[*norm_index].value());
               } else if (norm_index) {
-                int64_t symbolic_index = shape[*norm_index].value();
-                if (!symbolic_shape_map.count(symbolic_index)) {
-                  symbolic_shape_map[symbolic_index] = {};
-                }
+                int64_t symbolic_index = tensor_shape[*norm_index].value();
                 symbolic_shape_map[symbolic_index].push_back(
                     use.user->output());
               }
@@ -162,25 +185,10 @@
         return dominator->isBefore(node);
       }
       node = node->owningBlock()->owningNode();
-=======
-  void substituteInputTensorProperties() {
-    for (auto index : node_input_tensor_indices) {
-      substituteTensorProperties(index);
-    }
-  }
-
-  void substituteTensorProperties(int64_t node_input_tensor_index) {
-    auto node_tensor_index_value = node_->input(node_input_tensor_index);
-    auto shape =
-        node_tensor_index_value->type()->expect<TensorType>()->symbolic_sizes();
-    if (!shape.rank().has_value()) {
-      return;
->>>>>>> ccce2e36
     }
     return false;
   }
 
-<<<<<<< HEAD
   void mergeSymbolicShapeSets(const std::vector<Value*>& symbolic_set) {
     // resolve all symbolic values to values which they are dominated by
     // there are ways to compute this more efficiently but typically number of
@@ -191,26 +199,6 @@
       for (size_t j = 0; j < symbolic_set.size(); ++j) {
         if (isDominatedBy(dominating_value->node(), symbolic_set[j]->node())) {
           dominating_value = symbolic_set[j];
-=======
-    for (const auto& use :
-         graph_->inputs().at(node_input_tensor_index)->uses()) {
-      // TODO: either decompose composite ops like slice or add handling here
-      switch (use.user->kind()) {
-        case aten::len: {
-          size_t len = shape.rank().value();
-          replaceWithIValue(use.user->output(), static_cast<int64_t>(len));
-        } break;
-        case aten::__getitem__: {
-          auto index = constant_as<int64_t>(use.user->inputs().at(1));
-          if (index) {
-            auto norm_index = normIndex(*index, *shape.rank());
-            // TODO: HANDLE non-static value (symbolic shape)
-            if (norm_index && shape[*norm_index].is_static()) {
-              replaceWithIValue(
-                  use.user->output(), shape[*norm_index].static_size());
-            }
-          }
->>>>>>> ccce2e36
         }
       }
       if (dominating_value != v) {
