--- conflicted
+++ resolved
@@ -72,8 +72,6 @@
     c10::optional<at::Device> device,
     ExtraFilesMap& extra_files);
 
-<<<<<<< HEAD
-=======
 // Currently used by both mobile/import.cpp and model_compatibility.cpp.
 // Should be removed after model_compatibility.cpp start using simplified
 // version type_resolver and obj_loader.
@@ -88,7 +86,6 @@
     at::IValue input,
     std::shared_ptr<mobile::CompilationUnit> mobile_compilation_unit);
 
->>>>>>> 7b9764cb
 namespace mobile {
 
 /**
