#pragma once

#include <functional>
#include <memory>
#include <unordered_map>

namespace c10 {
struct IValue;
}

namespace caffe2 {
namespace serialize {
class IStreamAdapter;
class ReadAdapterInterface;
class PyTorchStreamWriter;
class PyTorchStreamReader;
} // namespace serialize
} // namespace caffe2

namespace torch {
namespace jit {

/*
BackportManager manages a list of backport from n to n-1 function, and provides
function to check if a specific function exists.
*/
class BackportManager final {
 public:
  bool hasBytecodeBackportFunction(const int64_t from_version) const;

  std::unordered_map<
      int64_t,
<<<<<<< HEAD
      std::function<bool(std::stringstream&, std::stringstream&)>>&
=======
      std::function<std::stringstream(std::stringstream&)>>&
>>>>>>> 61f946bb
  bytecodeBackportFunctions() const;

  bool backport(
      std::shared_ptr<caffe2::serialize::IStreamAdapter> istream_adapter,
      caffe2::serialize::PyTorchStreamWriter& final_writer,
      int64_t from_version,
      int64_t to_version) const;

  BackportManager(BackportManager const&) = delete;
  BackportManager& operator=(BackportManager const&) = delete;
  BackportManager();

 private:
  // Registry of backport functions.
  void registerBytecodeBackportFunction(
      const int64_t from_version,
<<<<<<< HEAD
      const std::function<bool(std::stringstream&, std::stringstream&)>&
=======
      const std::function<std::stringstream(std::stringstream&)>&
>>>>>>> 61f946bb
          backport_function);
};

} // namespace jit
} // namespace torch<|MERGE_RESOLUTION|>--- conflicted
+++ resolved
@@ -30,11 +30,7 @@
 
   std::unordered_map<
       int64_t,
-<<<<<<< HEAD
-      std::function<bool(std::stringstream&, std::stringstream&)>>&
-=======
       std::function<std::stringstream(std::stringstream&)>>&
->>>>>>> 61f946bb
   bytecodeBackportFunctions() const;
 
   bool backport(
@@ -51,11 +47,7 @@
   // Registry of backport functions.
   void registerBytecodeBackportFunction(
       const int64_t from_version,
-<<<<<<< HEAD
-      const std::function<bool(std::stringstream&, std::stringstream&)>&
-=======
       const std::function<std::stringstream(std::stringstream&)>&
->>>>>>> 61f946bb
           backport_function);
 };
 
