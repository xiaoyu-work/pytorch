--- conflicted
+++ resolved
@@ -62,12 +62,9 @@
     auto recordingFunction =
         std::make_shared<at::RecordFunction>(at::RecordScope::USER_SCOPE);
     if (recordingFunction->isActive()) {
-<<<<<<< HEAD
-=======
       // Work events follow a future like pattern and can potentially be marked
       // as complete by different threads, so explicitly set as async event.
       recordingFunction->_setAsync();
->>>>>>> 078fadaa
       // Passing input tensor to recordFunction allows for shape information in
       // profiling output.
       std::vector<c10::IValue> inputs;
