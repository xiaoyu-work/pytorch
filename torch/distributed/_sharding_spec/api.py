--- conflicted
+++ resolved
@@ -53,6 +53,11 @@
     This is a type of PlacementSpec that defines the placement as being sharded
     across multiple devices. In particular, it represents sharding a Tensor
     along a single dimension into equal chunks (similar to :meth:`torch.chunk`).
+
+    The semantics of how a tensor is partitioned is inline with
+    :meth:`torch.chunk`, where ``dim`` in torch.chunk corresponds to the
+    specified ``dim`` and ``chunks`` in torch.chunk is the number of elements
+    in the placement specified.
 
     Args:
         dim (int or str):
@@ -84,15 +89,10 @@
         self._placements = placements
 
     @staticmethod
-<<<<<<< HEAD
-    def _verify_devices(placement):
-        if placement is None or len(placement) == 0:
+    def _verify_devices(placements):
+        if placements is None or len(placements) == 0:
             raise ValueError(f'None/Empty placement provided: {placement}')
-        for dev in placement:
-=======
-    def _verify_devices(placements):
         for dev in placements:
->>>>>>> 8dc80847
             if not isinstance(dev, PlacementSpec) and not is_valid_device(dev):
                 raise ValueError(f'{dev} is not a valid device')
 
@@ -115,14 +115,10 @@
         """
         return self._placements
 
-<<<<<<< HEAD
 class ShardMetadata(object):
     """
     Represents a shard of the overall Tensor including its
     offsets, lengths and device placement.
-=======
-class EnumerableShardingSpec(PlacementSpec):
->>>>>>> 8dc80847
 
     Args:
         shard_offsets(List[int]): Offsets in the orignal tensor indicating
@@ -131,7 +127,7 @@
         shard_lengths(List[int]): Lengths indicating the length of each
             dimension for this shard. Should have the same rank as the
             original tensor.
-        placement(List[Device] or List[PlacementSpec]):
+        placement(List[Device or PlacementSpec]):
             Specifies the placement of each shard of the Tensor. The size of
             the list represents the number of shards to be created. This
             parameter can be a list of devices
@@ -147,21 +143,13 @@
 
     ShardPlacement = Union[Device, PlacementSpec]
 
-<<<<<<< HEAD
+    __slots__ = ['_shard_offsets', '_shard_lengths', '_placement']
+
     def __init__(
             self,
             shard_offsets: List[int],
             shard_lengths: List[int],
             placement: ShardPlacement):
-=======
-        __slots__ = ['_shard_offsets', '_shard_lengths', '_placement']
-
-        def __init__(
-                self,
-                shard_offsets: List[int],
-                shard_lengths: List[int],
-                placement: ShardPlacement):
->>>>>>> 8dc80847
 
         if not isinstance(placement, PlacementSpec) and not is_valid_device(placement):
             raise ValueError(f'{placement} is not a valid device')
@@ -201,7 +189,7 @@
         return self._placement
 
 
-class GenericShardingSpec(ShardingSpec):
+class EnumerableShardingSpec(ShardingSpec):
 
     def __init__(self, shards: List[ShardMetadata]):
         """
