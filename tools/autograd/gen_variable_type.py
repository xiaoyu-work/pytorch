--- conflicted
+++ resolved
@@ -91,13 +91,8 @@
     'reflection_pad1d_backward', 'reflection_pad2d_backward',
     'replication_pad1d', 'replication_pad2d', 'replication_pad3d',
     'replication_pad1d_backward', 'replication_pad2d_backward', 'replication_pad3d_backward',
-<<<<<<< HEAD
-    'diag', 'masked_scatter', 'masked_select', 'index_fill', 'trace', 'polar',
-    'eig', 'cumsum', 'cumprod', 'prod',
-=======
     'diag', 'masked_scatter', 'masked_select', 'index_fill', 'trace', 'polar', 'cumsum',
-    'eig',
->>>>>>> 1acced4e
+    'eig', 'cumprod', 'prod',
 }
 
 # Some operators invalidate the grad_accumulator. Let's reset it.
